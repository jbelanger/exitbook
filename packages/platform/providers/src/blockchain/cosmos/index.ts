--- conflicted
+++ resolved
@@ -1,15 +1,8 @@
-<<<<<<< HEAD
-export * from './types.ts';
-export * from './utils.ts';
-export * from './chain-config.interface.ts';
-export * from './chain-registry.ts';
-export * from './balance-utils.ts';
-export * from './calculation-utils.ts';
-export * from './mapper-utils.ts';
-export * from './message-parser-utils.ts';
-=======
 export * from './types.js';
 export * from './utils.js';
 export * from './chain-config.interface.js';
 export * from './chain-registry.js';
->>>>>>> 4b9b9e2b
+export * from './balance-utils.js';
+export * from './calculation-utils.js';
+export * from './mapper-utils.js';
+export * from './message-parser-utils.js';