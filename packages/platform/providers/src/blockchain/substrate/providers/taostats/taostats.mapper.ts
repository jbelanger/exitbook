--- conflicted
+++ resolved
@@ -1,14 +1,8 @@
 import type { SourceMetadata } from '@exitbook/core';
 import { type Result, err, ok } from 'neverthrow';
 
-<<<<<<< HEAD
-import { BaseRawDataMapper } from '../../../../shared/blockchain/base/mapper.ts';
-import type { NormalizationError } from '../../../../shared/blockchain/index.ts';
-=======
 import { BaseRawDataMapper } from '../../../../shared/blockchain/base/mapper.js';
 import type { NormalizationError } from '../../../../shared/blockchain/index.js';
-import { SUBSTRATE_CHAINS } from '../../chain-registry.js';
->>>>>>> 4b9b9e2b
 import { SubstrateTransactionSchema } from '../../schemas.js';
 import type { SubstrateTransaction } from '../../types.js';
 
