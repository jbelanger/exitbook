--- conflicted
+++ resolved
@@ -1,22 +1,11 @@
 import type { SourceMetadata } from '@exitbook/core';
 import type { Result } from 'neverthrow';
 
-<<<<<<< HEAD
-import { BaseRawDataMapper } from '../../../shared/blockchain/base/mapper.ts';
-import type { NormalizationError } from '../../../shared/blockchain/index.ts';
+import { BaseRawDataMapper } from '../../../shared/blockchain/base/mapper.js';
+import type { NormalizationError } from '../../../shared/blockchain/index.js';
 import { mapMempoolSpaceTransaction } from '../mapper-utils.js';
 import { BitcoinTransactionSchema } from '../schemas.js';
-import type { BitcoinTransaction } from '../schemas.ts';
-=======
-import { BaseRawDataMapper } from '../../../shared/blockchain/base/mapper.js';
-import type { NormalizationError } from '../../../shared/blockchain/index.js';
-import { BitcoinTransactionSchema } from '../schemas.js';
-import type {
-  BitcoinTransactionInput,
-  BitcoinTransactionOutput,
-  BitcoinTransaction as BitcoinTransaction,
-} from '../schemas.js';
->>>>>>> 4b9b9e2b
+import type { BitcoinTransaction } from '../schemas.js';
 
 import { MempoolTransactionSchema, type MempoolTransaction } from './mempool-space.schemas.js';
 
