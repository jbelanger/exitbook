--- conflicted
+++ resolved
@@ -16,74 +16,5 @@
 ): string {
   // This would typically use @polkadot/util-crypto's encodeAddress
   // For now, return placeholder - implement with proper SS58 encoding library
-<<<<<<< HEAD
-  throw new Error('SS58 encoding not implemented - use @polkadot/util-crypto');
-}
-
-export type SubstrateTransactionType = 
-  | 'transfer'
-  | 'transfer_keep_alive' 
-  | 'force_transfer'
-  | 'staking_bond'
-  | 'staking_unbond'
-  | 'staking_withdraw_unbonded'
-  | 'staking_nominate'
-  | 'staking_chill'
-  | 'democracy_vote'
-  | 'council_vote'
-  | 'treasury_propose'
-  | 'utility_batch'
-  | 'proxy_proxy'
-  | 'identity_set_identity'
-  | 'multisig_approve_as_multi'
-  | 'vesting_vest'
-  | 'session_set_keys'
-  | 'custom';
-
-// Parse Substrate method to transaction type
-export function parseSubstrateTransactionType(module: string, method: string): SubstrateTransactionType {
-  const key = `${module}_${method}`.toLowerCase();
-  
-  switch (key) {
-    case 'balances_transfer':
-    case 'balances_transfer_all':
-      return 'transfer';
-    case 'balances_transfer_keep_alive':
-      return 'transfer_keep_alive';
-    case 'balances_force_transfer':
-      return 'force_transfer';
-    case 'staking_bond':
-      return 'staking_bond';
-    case 'staking_unbond':
-      return 'staking_unbond';
-    case 'staking_withdraw_unbonded':
-      return 'staking_withdraw_unbonded';
-    case 'staking_nominate':
-      return 'staking_nominate';
-    case 'staking_chill':
-      return 'staking_chill';
-    case 'democracy_vote':
-      return 'democracy_vote';
-    case 'council_vote':
-      return 'council_vote';
-    case 'treasury_propose':
-      return 'treasury_propose';
-    case 'utility_batch':
-      return 'utility_batch';
-    case 'proxy_proxy':
-      return 'proxy_proxy';
-    case 'identity_set_identity':
-      return 'identity_set_identity';
-    case 'multisig_approve_as_multi':
-      return 'multisig_approve_as_multi';
-    case 'vesting_vest':
-      return 'vesting_vest';
-    case 'session_set_keys':
-      return 'session_set_keys';
-    default:
-      return 'custom';
-  }
-=======
   throw new Error("SS58 encoding not implemented - use @polkadot/util-crypto");
->>>>>>> 23a480f0
 }