<<<<<<< HEAD
import { Decimal } from 'decimal.js';

import type { BlockchainTransaction } from '@crypto/core';
import { createMoney, maskAddress } from '@crypto/shared-utils';
import { BaseRegistryProvider } from '../../shared/registry/base-registry-provider.ts';
import { RegisterProvider } from '../../shared/registry/decorators.ts';
import { ProviderOperation, hasAddressParam, isParseWalletTransactionOperation } from '../../shared/types.ts';
import type { ParseWalletTransactionParams } from '../../shared/types.ts';
import type { AddressInfo, MempoolAddressInfo, MempoolTransaction } from '../types.ts';
=======
import { Decimal } from "decimal.js";

import type { BlockchainTransaction } from "@crypto/core";
import { createMoney, maskAddress } from "@crypto/shared-utils";
import { BaseRegistryProvider } from "../../shared/registry/base-registry-provider.ts";
import { RegisterProvider } from "../../shared/registry/decorators.ts";
import { ProviderOperation } from "../../shared/types.ts";
import type { ParseWalletTransactionParams } from "../../shared/types.ts";
import type {
  AddressInfo,
  MempoolAddressInfo,
  MempoolTransaction,
} from "../types.ts";
>>>>>>> ece33de0

@RegisterProvider({
  name: "mempool.space",
  blockchain: "bitcoin",
  displayName: "Mempool.space API",
  type: "rest",
  requiresApiKey: false,
  description:
    "Bitcoin blockchain explorer API with comprehensive transaction and balance data (no API key required)",
  capabilities: {
    supportedOperations: [
      "getAddressTransactions",
      "getAddressBalance",
      "getRawAddressTransactions",
      "getAddressInfo",
      "parseWalletTransaction",
    ],
    maxBatchSize: 25,
    supportsHistoricalData: true,
    supportsPagination: true,
    supportsRealTimeData: true,
    supportsTokenData: false,
  },
  networks: {
    mainnet: {
      baseUrl: "https://mempool.space/api",
    },
    testnet: {
      baseUrl: "https://mempool.space/testnet/api",
    },
  },
  defaultConfig: {
    timeout: 10000,
    retries: 3,
    rateLimit: {
      requestsPerSecond: 0.25, // Conservative: 1 request per 4 seconds
      requestsPerMinute: 15,
      requestsPerHour: 600,
      burstLimit: 1,
    },
  },
})
export class MempoolSpaceProvider extends BaseRegistryProvider {
  constructor() {
    super("bitcoin", "mempool.space", "mainnet");

    this.logger.debug(
      `Initialized MempoolSpaceProvider from registry metadata - Network: ${this.network}, BaseUrl: ${this.baseUrl}`,
    );
  }

  async isHealthy(): Promise<boolean> {
    try {
      const response = await this.httpClient.get<number>("/blocks/tip/height");
      return typeof response === "number" && response > 0;
    } catch (error) {
      this.logger.warn(
        `Health check failed - Error: ${error instanceof Error ? error.message : String(error)}`,
      );
      return false;
    }
  }

  async testConnection(): Promise<boolean> {
    try {
      // Test with a simple endpoint that should always work
      const blockHeight =
        await this.httpClient.get<number>("/blocks/tip/height");
      this.logger.debug(
        `Connection test successful - CurrentBlockHeight: ${blockHeight}`,
      );
      return typeof blockHeight === "number" && blockHeight > 0;
    } catch (error) {
      this.logger.error(
        `Connection test failed - Error: ${error instanceof Error ? error.message : String(error)}`,
      );
      return false;
    }
  }

  async execute<T>(operation: ProviderOperation<T>): Promise<T> {
<<<<<<< HEAD
    this.logger.debug(`Executing operation - Type: ${operation.type}, Address: ${hasAddressParam(operation) ? maskAddress(operation.params.address) : 'N/A'}`);
=======
    this.logger.debug(
      `Executing operation - Type: ${operation.type}, Address: ${operation.params?.address ? maskAddress(operation.params.address) : "N/A"}`,
    );
>>>>>>> ece33de0

    try {
      switch (operation.type) {
        case "getAddressTransactions":
          return this.getAddressTransactions(
            operation.params as { address: string; since?: number },
          ) as T;
        case "getRawAddressTransactions":
          return this.getRawAddressTransactions(
            operation.params as { address: string; since?: number },
          ) as T;
        case "getAddressBalance":
          return this.getAddressBalance(
            operation.params as { address: string },
          ) as T;
        case "getAddressInfo":
          return this.getAddressInfo(
            operation.params as { address: string },
          ) as T;
        case "parseWalletTransaction":
          return this.parseWalletTransaction(
            operation.params as ParseWalletTransactionParams,
          ) as T;
        default:
          throw new Error(`Unsupported operation: ${operation.type}`);
      }
    } catch (error) {
      this.logger.error(
        `Operation execution failed - Type: ${operation.type}, Params: ${operation.params}, Error: ${error instanceof Error ? error.message : String(error)}, Stack: ${error instanceof Error ? error.stack : undefined}`,
      );
      throw error;
    }
  }

  private async getAddressTransactions(params: {
    address: string;
    since?: number;
  }): Promise<BlockchainTransaction[]> {
    const { address, since } = params;

    this.logger.debug(
      `Fetching address transactions - Address: ${maskAddress(address)}`,
    );

    try {
      // Get transaction list directly - mempool.space returns full transaction objects, not just IDs
      // No need to check address info first as empty addresses will just return empty array
      const rawTransactions = await this.httpClient.get<MempoolTransaction[]>(
        `/address/${address}/txs`,
      );

      if (!Array.isArray(rawTransactions) || rawTransactions.length === 0) {
        this.logger.debug(
          `No transactions found - Address: ${maskAddress(address)}`,
        );
        return [];
      }

      this.logger.debug(
        `Retrieved transactions - Address: ${maskAddress(address)}, Count: ${rawTransactions.length}`,
      );

      // Transform the transactions directly since we already have the full data
      const transactions: BlockchainTransaction[] = [];

      for (const tx of rawTransactions) {
        try {
          const blockchainTx = this.transformTransaction(tx, address);
          transactions.push(blockchainTx);
        } catch (error) {
          this.logger.warn(
            `Failed to transform transaction - Txid: ${tx.txid}, Error: ${error instanceof Error ? error.message : String(error)}`,
          );
        }
      }

      // Filter by timestamp if 'since' is provided
      let filteredTransactions = transactions;
      if (since) {
        filteredTransactions = transactions.filter(
          (tx) => tx.timestamp >= since,
        );
        this.logger.debug(
          `Filtered transactions by timestamp - OriginalCount: ${transactions.length}, FilteredCount: ${filteredTransactions.length}`,
        );
      }

      // Sort by timestamp (newest first)
      filteredTransactions.sort((a, b) => b.timestamp - a.timestamp);

      this.logger.debug(
        `Successfully retrieved address transactions - Address: ${maskAddress(address)}, TotalTransactions: ${filteredTransactions.length}`,
      );

      return filteredTransactions;
    } catch (error) {
      this.logger.error(
        `Failed to get address transactions - Address: ${maskAddress(address)}, Error: ${error instanceof Error ? error.message : String(error)}`,
      );
      throw error;
    }
  }

  /**
   * Get raw transaction data without transformation for wallet-aware parsing
   */
  private async getRawAddressTransactions(params: {
    address: string;
    since?: number;
  }): Promise<MempoolTransaction[]> {
    const { address, since } = params;

    this.logger.debug(
      `Fetching raw address transactions - Address: ${maskAddress(address)}`,
    );

    try {
      // Get raw transaction list directly - mempool.space returns full transaction objects
      // No need to check address info first as empty addresses will just return empty array
      const rawTransactions = await this.httpClient.get<MempoolTransaction[]>(
        `/address/${address}/txs`,
      );

      if (!Array.isArray(rawTransactions) || rawTransactions.length === 0) {
        this.logger.debug(
          `No raw transactions found - Address: ${maskAddress(address)}`,
        );
        return [];
      }

      this.logger.debug(
        `Retrieved raw transactions - Address: ${maskAddress(address)}, Count: ${rawTransactions.length}`,
      );

      // Filter by timestamp if 'since' is provided
      let filteredTransactions = rawTransactions;
      if (since) {
        filteredTransactions = rawTransactions.filter((tx) => {
          const timestamp =
            tx.status.confirmed && tx.status.block_time
              ? tx.status.block_time * 1000
              : Date.now();
          return timestamp >= since;
        });

        this.logger.debug(
          `Filtered raw transactions by timestamp - OriginalCount: ${rawTransactions.length}, FilteredCount: ${filteredTransactions.length}`,
        );
      }

      // Sort by timestamp (newest first)
      filteredTransactions.sort((a, b) => {
        const timestampA =
          a.status.confirmed && a.status.block_time ? a.status.block_time : 0;
        const timestampB =
          b.status.confirmed && b.status.block_time ? b.status.block_time : 0;
        return timestampB - timestampA;
      });

      this.logger.debug(
        `Successfully retrieved raw address transactions - Address: ${maskAddress(address)}, TotalTransactions: ${filteredTransactions.length}`,
      );

      return filteredTransactions;
    } catch (error) {
      this.logger.error(
        `Failed to get raw address transactions - Address: ${maskAddress(address)}, Error: ${error instanceof Error ? error.message : String(error)}`,
      );
      throw error;
    }
  }

  private async getAddressBalance(params: {
    address: string;
  }): Promise<{ balance: string; token: string }> {
    const { address } = params;

    this.logger.debug(
      `Fetching address balance - Address: ${maskAddress(address)}`,
    );

    try {
      const addressInfo = await this.httpClient.get<MempoolAddressInfo>(
        `/address/${address}`,
      );

      // Calculate current balance: funded amount - spent amount
      const chainBalance =
        addressInfo.chain_stats.funded_txo_sum -
        addressInfo.chain_stats.spent_txo_sum;
      const mempoolBalance =
        addressInfo.mempool_stats.funded_txo_sum -
        addressInfo.mempool_stats.spent_txo_sum;
      const totalBalanceSats = chainBalance + mempoolBalance;

      // Convert satoshis to BTC
      const balanceBTC = (totalBalanceSats / 100000000).toString();

      this.logger.debug(
        `Successfully retrieved address balance - Address: ${maskAddress(address)}, BalanceSats: ${totalBalanceSats}`,
      );

      return {
        balance: balanceBTC,
        token: "BTC",
      };
    } catch (error) {
      this.logger.error(
        `Failed to get address balance - Address: ${maskAddress(address)}, Error: ${error instanceof Error ? error.message : String(error)}`,
      );
      throw error;
    }
  }

  /**
   * Parse a mempool transaction considering multiple wallet addresses (for xpub scenarios)
   */
  private parseWalletTransaction(
    params: ParseWalletTransactionParams,
  ): BlockchainTransaction {
    const { tx, walletAddresses } = params;

    if (!isParseWalletTransactionOperation({ type: 'parseWalletTransaction', params })) {
      throw new Error('Invalid operation type for parseWalletTransaction');
    }

    // Type assertion now that we've verified the operation type
    const mempoolTx = tx as MempoolTransaction;

    try {
<<<<<<< HEAD
      const timestamp = mempoolTx.status.confirmed && mempoolTx.status.block_time
        ? mempoolTx.status.block_time * 1000
        : Date.now();
=======
      const timestamp =
        tx.status.confirmed && tx.status.block_time
          ? tx.status.block_time * 1000
          : Date.now();
>>>>>>> ece33de0

      // Calculate transaction value considering all wallet addresses
      let totalValueChange = 0;
      let isIncoming = false;
      let isOutgoing = false;
      const relevantAddresses = new Set(walletAddresses);

      // Check inputs - money going out of our wallet
<<<<<<< HEAD
      for (const input of mempoolTx.vin) {
        if (input.prevout?.scriptpubkey_address && relevantAddresses.has(input.prevout.scriptpubkey_address)) {
=======
      for (const input of tx.vin) {
        if (
          input.prevout?.scriptpubkey_address &&
          relevantAddresses.has(input.prevout.scriptpubkey_address)
        ) {
>>>>>>> ece33de0
          isOutgoing = true;
          if (input.prevout?.value) {
            totalValueChange -= input.prevout.value;
          }
        }
      }

      // Check outputs - money coming into our wallet
<<<<<<< HEAD
      for (const output of mempoolTx.vout) {
        if (output.scriptpubkey_address && relevantAddresses.has(output.scriptpubkey_address)) {
=======
      for (const output of tx.vout) {
        if (
          output.scriptpubkey_address &&
          relevantAddresses.has(output.scriptpubkey_address)
        ) {
>>>>>>> ece33de0
          isIncoming = true;
          totalValueChange += output.value;
        }
      }

      // Determine transaction type
      let type:
        | "transfer_in"
        | "transfer_out"
        | "internal_transfer_in"
        | "internal_transfer_out";

      if (isIncoming && !isOutgoing) {
        type = "transfer_in";
      } else if (isOutgoing && !isIncoming) {
        type = "transfer_out";
      } else if (isIncoming && isOutgoing) {
        // Internal transfer within our wallet - treat based on net change
        type =
          totalValueChange >= 0
            ? "internal_transfer_in"
            : "internal_transfer_out";
      } else {
        // Neither incoming nor outgoing (shouldn't happen with proper filtering)
        type = "transfer_out";
      }

      const totalValue = Math.abs(totalValueChange);
      const fee = isOutgoing ? mempoolTx.fee : 0;

      // Determine from/to addresses (first relevant address found)
      let fromAddress = "";
      let toAddress = "";

      // For from address, look for wallet addresses in inputs
<<<<<<< HEAD
      for (const input of mempoolTx.vin) {
        if (input.prevout?.scriptpubkey_address && relevantAddresses.has(input.prevout.scriptpubkey_address)) {
=======
      for (const input of tx.vin) {
        if (
          input.prevout?.scriptpubkey_address &&
          relevantAddresses.has(input.prevout.scriptpubkey_address)
        ) {
>>>>>>> ece33de0
          fromAddress = input.prevout.scriptpubkey_address;
          break;
        }
      }

      // For to address, look for wallet addresses in outputs
<<<<<<< HEAD
      for (const output of mempoolTx.vout) {
        if (output.scriptpubkey_address && relevantAddresses.has(output.scriptpubkey_address)) {
=======
      for (const output of tx.vout) {
        if (
          output.scriptpubkey_address &&
          relevantAddresses.has(output.scriptpubkey_address)
        ) {
>>>>>>> ece33de0
          toAddress = output.scriptpubkey_address;
          break;
        }
      }

      // Fallback to first addresses if no wallet addresses found
<<<<<<< HEAD
      if (!fromAddress && mempoolTx.vin.length > 0 && mempoolTx.vin[0]?.prevout?.scriptpubkey_address) {
        fromAddress = mempoolTx.vin[0].prevout.scriptpubkey_address;
      }

      if (!toAddress && mempoolTx.vout.length > 0 && mempoolTx.vout[0]?.scriptpubkey_address) {
        toAddress = mempoolTx.vout[0].scriptpubkey_address;
      }

      return {
        hash: mempoolTx.txid,
        blockNumber: mempoolTx.status.block_height || 0,
        blockHash: mempoolTx.status.block_hash || '',
=======
      if (
        !fromAddress &&
        tx.vin.length > 0 &&
        tx.vin[0]?.prevout?.scriptpubkey_address
      ) {
        fromAddress = tx.vin[0].prevout.scriptpubkey_address;
      }

      if (
        !toAddress &&
        tx.vout.length > 0 &&
        tx.vout[0]?.scriptpubkey_address
      ) {
        toAddress = tx.vout[0].scriptpubkey_address;
      }

      return {
        hash: tx.txid,
        blockNumber: tx.status.block_height || 0,
        blockHash: tx.status.block_hash || "",
>>>>>>> ece33de0
        timestamp,
        from: fromAddress,
        to: toAddress,
        value: createMoney(totalValue / 100000000, "BTC"),
        fee: createMoney(fee / 100000000, "BTC"),
        gasUsed: undefined,
        gasPrice: undefined,
<<<<<<< HEAD
        status: mempoolTx.status.confirmed ? 'success' : 'pending',
=======
        status: tx.status.confirmed ? "success" : "pending",
>>>>>>> ece33de0
        type,
        tokenContract: undefined,
        tokenSymbol: "BTC",
        nonce: undefined,
<<<<<<< HEAD
        confirmations: mempoolTx.status.confirmed ? 1 : 0
      };
    } catch (error) {
      this.logger.error(`Failed to parse wallet transaction ${mempoolTx.txid} - Error: ${error instanceof Error ? error.message : String(error)}, Stack: ${error instanceof Error ? error.stack : undefined}, TxData: ${JSON.stringify(mempoolTx)}`);
=======
        confirmations: tx.status.confirmed ? 1 : 0,
      };
    } catch (error) {
      this.logger.error(
        `Failed to parse wallet transaction ${tx.txid} - Error: ${error instanceof Error ? error.message : String(error)}, Stack: ${error instanceof Error ? error.stack : undefined}, TxData: ${JSON.stringify(tx)}`,
      );
>>>>>>> ece33de0
      throw error;
    }
  }

  /**
   * Get lightweight address info for efficient gap scanning
   */
  private async getAddressInfo(params: {
    address: string;
  }): Promise<AddressInfo> {
    const { address } = params;

    this.logger.debug(
      `Fetching address info - Address: ${maskAddress(address)}`,
    );

    try {
      const addressInfo = await this.httpClient.get<MempoolAddressInfo>(
        `/address/${address}`,
      );

      // Calculate transaction count
      const txCount =
        addressInfo.chain_stats.tx_count + addressInfo.mempool_stats.tx_count;

      // Calculate current balance: funded amount - spent amount
      const chainBalance =
        addressInfo.chain_stats.funded_txo_sum -
        addressInfo.chain_stats.spent_txo_sum;
      const mempoolBalance =
        addressInfo.mempool_stats.funded_txo_sum -
        addressInfo.mempool_stats.spent_txo_sum;
      const totalBalanceSats = chainBalance + mempoolBalance;

      // Convert satoshis to BTC
      const balanceBTC = (totalBalanceSats / 100000000).toString();

      this.logger.debug(
        `Successfully retrieved address info - Address: ${maskAddress(address)}`,
      );

      return {
        txCount,
        balance: balanceBTC,
      };
    } catch (error) {
      this.logger.error(
        `Failed to get address info - Address: ${maskAddress(address)}, Error: ${error instanceof Error ? error.message : String(error)}`,
      );
      throw error;
    }
  }

  private transformTransaction(
    tx: MempoolTransaction,
    userAddress?: string,
  ): BlockchainTransaction {
    // Calculate transaction value and determine type
    let valueAmount = new Decimal(0);
    let type: BlockchainTransaction["type"] = "transfer_in";

    if (userAddress) {
      let inputValue = 0;
      let outputValue = 0;

      // Check inputs for user address
      for (const input of tx.vin) {
        if (input.prevout?.scriptpubkey_address === userAddress) {
          inputValue += input.prevout.value;
        }
      }

      // Check outputs for user address
      for (const output of tx.vout) {
        if (output.scriptpubkey_address === userAddress) {
          outputValue += output.value;
        }
      }

      // Determine transaction type and value
      if (inputValue > 0 && outputValue === 0) {
        // Pure withdrawal: user sent money
        type = "transfer_out";
        valueAmount = new Decimal(inputValue).div(100000000);
      } else if (inputValue === 0 && outputValue > 0) {
        // Pure deposit: user received money
        type = "transfer_in";
        valueAmount = new Decimal(outputValue).div(100000000);
      } else if (inputValue > 0 && outputValue > 0) {
        // Mixed transaction: calculate net effect
        const netValue = outputValue - inputValue;
        if (netValue > 0) {
          type = "transfer_in";
          valueAmount = new Decimal(netValue).div(100000000);
        } else {
          type = "transfer_out";
          valueAmount = new Decimal(Math.abs(netValue)).div(100000000);
        }
      }
    } else {
      // Without user address context, just sum all outputs
      const totalValue = tx.vout.reduce((sum, output) => sum + output.value, 0);
      valueAmount = new Decimal(totalValue).div(100000000);
    }

    // Extract addresses
    const fromAddresses = tx.vin
      .map((input) => input.prevout?.scriptpubkey_address)
      .filter((addr): addr is string => addr !== undefined);
    const toAddresses = tx.vout
      .map((output) => output.scriptpubkey_address)
      .filter((addr): addr is string => addr !== undefined);

    return {
      hash: tx.txid,
      blockNumber: tx.status.block_height || 0,
      blockHash: tx.status.block_hash || "",
      timestamp: tx.status.block_time || Math.floor(Date.now() / 1000),
      from: fromAddresses[0] || "",
      to: toAddresses[0] || "",
      value: { amount: valueAmount, currency: "BTC" },
      fee: { amount: new Decimal(tx.fee).div(100000000), currency: "BTC" },
      status: tx.status.confirmed ? "success" : "pending",
      type,
    };
  }
}<|MERGE_RESOLUTION|>--- conflicted
+++ resolved
@@ -1,14 +1,3 @@
-<<<<<<< HEAD
-import { Decimal } from 'decimal.js';
-
-import type { BlockchainTransaction } from '@crypto/core';
-import { createMoney, maskAddress } from '@crypto/shared-utils';
-import { BaseRegistryProvider } from '../../shared/registry/base-registry-provider.ts';
-import { RegisterProvider } from '../../shared/registry/decorators.ts';
-import { ProviderOperation, hasAddressParam, isParseWalletTransactionOperation } from '../../shared/types.ts';
-import type { ParseWalletTransactionParams } from '../../shared/types.ts';
-import type { AddressInfo, MempoolAddressInfo, MempoolTransaction } from '../types.ts';
-=======
 import { Decimal } from "decimal.js";
 
 import type { BlockchainTransaction } from "@crypto/core";
@@ -22,7 +11,6 @@
   MempoolAddressInfo,
   MempoolTransaction,
 } from "../types.ts";
->>>>>>> ece33de0
 
 @RegisterProvider({
   name: "mempool.space",
@@ -104,13 +92,9 @@
   }
 
   async execute<T>(operation: ProviderOperation<T>): Promise<T> {
-<<<<<<< HEAD
-    this.logger.debug(`Executing operation - Type: ${operation.type}, Address: ${hasAddressParam(operation) ? maskAddress(operation.params.address) : 'N/A'}`);
-=======
     this.logger.debug(
       `Executing operation - Type: ${operation.type}, Address: ${operation.params?.address ? maskAddress(operation.params.address) : "N/A"}`,
     );
->>>>>>> ece33de0
 
     try {
       switch (operation.type) {
@@ -333,24 +317,14 @@
   ): BlockchainTransaction {
     const { tx, walletAddresses } = params;
 
-    if (!isParseWalletTransactionOperation({ type: 'parseWalletTransaction', params })) {
-      throw new Error('Invalid operation type for parseWalletTransaction');
-    }
-
-    // Type assertion now that we've verified the operation type
+    // Type assertion to MempoolTransaction for consistent access patterns
     const mempoolTx = tx as MempoolTransaction;
 
     try {
-<<<<<<< HEAD
-      const timestamp = mempoolTx.status.confirmed && mempoolTx.status.block_time
-        ? mempoolTx.status.block_time * 1000
-        : Date.now();
-=======
       const timestamp =
-        tx.status.confirmed && tx.status.block_time
-          ? tx.status.block_time * 1000
+        mempoolTx.status.confirmed && mempoolTx.status.block_time
+          ? mempoolTx.status.block_time * 1000
           : Date.now();
->>>>>>> ece33de0
 
       // Calculate transaction value considering all wallet addresses
       let totalValueChange = 0;
@@ -359,16 +333,11 @@
       const relevantAddresses = new Set(walletAddresses);
 
       // Check inputs - money going out of our wallet
-<<<<<<< HEAD
       for (const input of mempoolTx.vin) {
-        if (input.prevout?.scriptpubkey_address && relevantAddresses.has(input.prevout.scriptpubkey_address)) {
-=======
-      for (const input of tx.vin) {
         if (
           input.prevout?.scriptpubkey_address &&
           relevantAddresses.has(input.prevout.scriptpubkey_address)
         ) {
->>>>>>> ece33de0
           isOutgoing = true;
           if (input.prevout?.value) {
             totalValueChange -= input.prevout.value;
@@ -377,16 +346,11 @@
       }
 
       // Check outputs - money coming into our wallet
-<<<<<<< HEAD
       for (const output of mempoolTx.vout) {
-        if (output.scriptpubkey_address && relevantAddresses.has(output.scriptpubkey_address)) {
-=======
-      for (const output of tx.vout) {
         if (
           output.scriptpubkey_address &&
           relevantAddresses.has(output.scriptpubkey_address)
         ) {
->>>>>>> ece33de0
           isIncoming = true;
           totalValueChange += output.value;
         }
@@ -422,73 +386,48 @@
       let toAddress = "";
 
       // For from address, look for wallet addresses in inputs
-<<<<<<< HEAD
       for (const input of mempoolTx.vin) {
-        if (input.prevout?.scriptpubkey_address && relevantAddresses.has(input.prevout.scriptpubkey_address)) {
-=======
-      for (const input of tx.vin) {
         if (
           input.prevout?.scriptpubkey_address &&
           relevantAddresses.has(input.prevout.scriptpubkey_address)
         ) {
->>>>>>> ece33de0
           fromAddress = input.prevout.scriptpubkey_address;
           break;
         }
       }
 
       // For to address, look for wallet addresses in outputs
-<<<<<<< HEAD
       for (const output of mempoolTx.vout) {
-        if (output.scriptpubkey_address && relevantAddresses.has(output.scriptpubkey_address)) {
-=======
-      for (const output of tx.vout) {
         if (
           output.scriptpubkey_address &&
           relevantAddresses.has(output.scriptpubkey_address)
         ) {
->>>>>>> ece33de0
           toAddress = output.scriptpubkey_address;
           break;
         }
       }
 
       // Fallback to first addresses if no wallet addresses found
-<<<<<<< HEAD
-      if (!fromAddress && mempoolTx.vin.length > 0 && mempoolTx.vin[0]?.prevout?.scriptpubkey_address) {
+      if (
+        !fromAddress &&
+        mempoolTx.vin.length > 0 &&
+        mempoolTx.vin[0]?.prevout?.scriptpubkey_address
+      ) {
         fromAddress = mempoolTx.vin[0].prevout.scriptpubkey_address;
       }
 
-      if (!toAddress && mempoolTx.vout.length > 0 && mempoolTx.vout[0]?.scriptpubkey_address) {
+      if (
+        !toAddress &&
+        mempoolTx.vout.length > 0 &&
+        mempoolTx.vout[0]?.scriptpubkey_address
+      ) {
         toAddress = mempoolTx.vout[0].scriptpubkey_address;
       }
 
       return {
         hash: mempoolTx.txid,
         blockNumber: mempoolTx.status.block_height || 0,
-        blockHash: mempoolTx.status.block_hash || '',
-=======
-      if (
-        !fromAddress &&
-        tx.vin.length > 0 &&
-        tx.vin[0]?.prevout?.scriptpubkey_address
-      ) {
-        fromAddress = tx.vin[0].prevout.scriptpubkey_address;
-      }
-
-      if (
-        !toAddress &&
-        tx.vout.length > 0 &&
-        tx.vout[0]?.scriptpubkey_address
-      ) {
-        toAddress = tx.vout[0].scriptpubkey_address;
-      }
-
-      return {
-        hash: tx.txid,
-        blockNumber: tx.status.block_height || 0,
-        blockHash: tx.status.block_hash || "",
->>>>>>> ece33de0
+        blockHash: mempoolTx.status.block_hash || "",
         timestamp,
         from: fromAddress,
         to: toAddress,
@@ -496,28 +435,17 @@
         fee: createMoney(fee / 100000000, "BTC"),
         gasUsed: undefined,
         gasPrice: undefined,
-<<<<<<< HEAD
-        status: mempoolTx.status.confirmed ? 'success' : 'pending',
-=======
-        status: tx.status.confirmed ? "success" : "pending",
->>>>>>> ece33de0
+        status: mempoolTx.status.confirmed ? "success" : "pending",
         type,
         tokenContract: undefined,
         tokenSymbol: "BTC",
         nonce: undefined,
-<<<<<<< HEAD
-        confirmations: mempoolTx.status.confirmed ? 1 : 0
+        confirmations: mempoolTx.status.confirmed ? 1 : 0,
       };
     } catch (error) {
-      this.logger.error(`Failed to parse wallet transaction ${mempoolTx.txid} - Error: ${error instanceof Error ? error.message : String(error)}, Stack: ${error instanceof Error ? error.stack : undefined}, TxData: ${JSON.stringify(mempoolTx)}`);
-=======
-        confirmations: tx.status.confirmed ? 1 : 0,
-      };
-    } catch (error) {
-      this.logger.error(
-        `Failed to parse wallet transaction ${tx.txid} - Error: ${error instanceof Error ? error.message : String(error)}, Stack: ${error instanceof Error ? error.stack : undefined}, TxData: ${JSON.stringify(tx)}`,
-      );
->>>>>>> ece33de0
+      this.logger.error(
+        `Failed to parse wallet transaction ${mempoolTx.txid} - Error: ${error instanceof Error ? error.message : String(error)}, Stack: ${error instanceof Error ? error.stack : undefined}, TxData: ${JSON.stringify(mempoolTx)}`,
+      );
       throw error;
     }
   }
