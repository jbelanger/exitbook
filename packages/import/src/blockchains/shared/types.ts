import type { DataSourceCapabilities, RateLimitConfig } from "@crypto/core";

// Parameter interfaces for each operation type
export interface AddressTransactionParams {
  address: string;
  since?: number;
  until?: number;
  limit?: number;
}

export interface AddressBalanceParams {
  address: string;
  contractAddresses?: string[];
}

export interface TokenTransactionParams {
  address: string;
  contractAddress?: string;
  since?: number;
  until?: number;
  limit?: number;
}

export interface TokenBalanceParams {
  address: string;
  contractAddresses?: string[];
}

export interface AddressInfoParams {
  address: string;
}

export interface ParseWalletTransactionParams {
  tx: unknown;
  walletAddresses: string[];
}

<<<<<<< HEAD
// Union type for all possible operation parameters  
export type ProviderOperationParams = 
  | AddressTransactionParams 
  | AddressBalanceParams 
  | TokenTransactionParams 
  | TokenBalanceParams
=======
// Union type for all possible operation parameters
export type ProviderOperationParams =
  | AddressTransactionParams
  | AddressBalanceParams
  | TokenTransactionParams
>>>>>>> 23a480f0
  | AddressInfoParams
  | ParseWalletTransactionParams
  | Record<string, unknown>; // fallback for custom operations

// Type guard functions for type narrowing (replaces complex type guards)
export function hasAddressParam(operation: ProviderOperation<unknown>): operation is ProviderOperation<unknown> & { params: { address: string } } {
  return operation.type !== 'parseWalletTransaction' && operation.type !== 'testConnection';
}

export function isAddressTransactionOperation(operation: ProviderOperation<unknown>): operation is ProviderOperation<unknown> & { params: AddressTransactionParams } {
  return operation.type === 'getAddressTransactions' || operation.type === 'getRawAddressTransactions';
}

export function isAddressBalanceOperation(operation: ProviderOperation<unknown>): operation is ProviderOperation<unknown> & { params: AddressBalanceParams } {
  return operation.type === 'getAddressBalance';
}

export function isTokenTransactionOperation(operation: ProviderOperation<unknown>): operation is ProviderOperation<unknown> & { params: TokenTransactionParams } {
  return operation.type === 'getTokenTransactions';
}

export function isTokenBalanceOperation(operation: ProviderOperation<unknown>): operation is ProviderOperation<unknown> & { params: TokenBalanceParams } {
  return operation.type === 'getTokenBalances';
}

export function isAddressInfoOperation(operation: ProviderOperation<unknown>): operation is ProviderOperation<unknown> & { params: AddressInfoParams } {
  return operation.type === 'getAddressInfo';
}

export function isParseWalletTransactionOperation(operation: ProviderOperation<unknown>): operation is ProviderOperation<unknown> & { params: ParseWalletTransactionParams } {
  return operation.type === 'parseWalletTransaction';
}

export interface IBlockchainProvider<TConfig = Record<string, unknown>> {
  readonly name: string;
  readonly blockchain: string;
  readonly capabilities: ProviderCapabilities;
  readonly rateLimit: RateLimitConfig;

  // Health and connectivity
  isHealthy(): Promise<boolean>;
  testConnection(): Promise<boolean>;

  // Universal execution method - all operations go through this
  execute<T>(operation: ProviderOperation<T>, config: TConfig): Promise<T>;
}

export interface ProviderOperation<T> {
  type:
    | "getAddressTransactions"
    | "getAddressBalance"
    | "getTokenTransactions"
    | "getTokenBalances"
    | "getRawAddressTransactions"
    | "getAddressInfo"
    | "parseWalletTransaction"
    | "testConnection"
    | "custom";
  params: ProviderOperationParams;
  transform?: (response: unknown) => T;
  getCacheKey?: (params: ProviderOperationParams) => string; // For request-scoped caching
}

// Provider-specific operation types for capabilities
export type ProviderOperationType =
  | "getAddressTransactions"
  | "getAddressBalance"
  | "getTokenTransactions"
  | "getTokenBalances"
  | "getRawAddressTransactions"
  | "getAddressInfo"
  | "parseWalletTransaction";

export interface ProviderCapabilities
  extends DataSourceCapabilities<ProviderOperationType> {
  /** Whether the provider supports real-time data access */
  supportsRealTimeData: boolean;

  /** Whether the provider supports token-specific operations */
  supportsTokenData: boolean;
}

export interface ProviderHealth {
  isHealthy: boolean;
  lastChecked: number;
  consecutiveFailures: number;
  averageResponseTime: number;
  errorRate: number;
  lastError?: string | undefined;
  rateLimitEvents: number; // Total rate limit events encountered
  rateLimitRate: number; // Percentage of requests that were rate limited (0-1)
  lastRateLimitTime?: number | undefined; // Timestamp of last rate limit event
}<|MERGE_RESOLUTION|>--- conflicted
+++ resolved
@@ -35,20 +35,12 @@
   walletAddresses: string[];
 }
 
-<<<<<<< HEAD
-// Union type for all possible operation parameters  
-export type ProviderOperationParams = 
-  | AddressTransactionParams 
-  | AddressBalanceParams 
-  | TokenTransactionParams 
-  | TokenBalanceParams
-=======
 // Union type for all possible operation parameters
 export type ProviderOperationParams =
   | AddressTransactionParams
   | AddressBalanceParams
   | TokenTransactionParams
->>>>>>> 23a480f0
+  | TokenBalanceParams
   | AddressInfoParams
   | ParseWalletTransactionParams
   | Record<string, unknown>; // fallback for custom operations
