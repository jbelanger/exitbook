--- conflicted
+++ resolved
@@ -47,29 +47,16 @@
   if (outflows && Array.isArray(outflows) && outflows.length > 0) {
     for (const outflow of outflows) {
       ensureBalance(outflow.asset);
-<<<<<<< HEAD
-      // Prefer netAmount because it reflects the settled movement that impacts balance.
-      // Fallback to grossAmount for legacy data that might not include netAmount.
-      const amount = outflow.netAmount ?? outflow.grossAmount;
-=======
       // Use grossAmount - it represents what the user's balance decreased by
       // For UTXO chains (Bitcoin): grossAmount includes the fee (inputs - change)
       // For account-based chains (Ethereum, Solana, etc.): grossAmount = netAmount, fee deducted separately below
       const amount = outflow.grossAmount;
->>>>>>> 90475947
       balances[outflow.asset] = balances[outflow.asset]!.minus(amount);
     }
   }
 
   // Process fees (always a cost)
   // Fees are now stored as an array
-<<<<<<< HEAD
-  // Deduct all fees from balances regardless of settlement type. On-chain fees reduce
-  // balances in addition to the netAmount movement so that account-based and UTXO flows
-  // produce the same total debits.
-  if (transaction.fees && Array.isArray(transaction.fees) && transaction.fees.length > 0) {
-    for (const fee of transaction.fees) {
-=======
   // IMPORTANT: Only subtract fees with settlement='balance' separately.
   // Fees with settlement='on-chain' are already included in grossAmount for UTXO chains (Bitcoin).
   // Account-based chains (Ethereum, Solana, etc.) use settlement='balance' for gas fees.
@@ -81,7 +68,6 @@
       }
 
       // Subtract balance-settled and external fees separately
->>>>>>> 90475947
       ensureBalance(fee.asset);
       balances[fee.asset] = balances[fee.asset]!.minus(fee.amount);
     }
