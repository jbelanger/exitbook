import { z } from 'zod';

<<<<<<< HEAD
import { CurrencySchema } from './money.js';
=======
import { CursorStateSchema } from './cursor.js';
>>>>>>> bfe2a4b1

/**
 * Source type schema - blockchain or exchange
 */
export const SourceTypeSchema = z.enum(['blockchain', 'exchange']);

/**
 * Data source status schema - lifecycle states
 */
export const DataSourceStatusSchema = z.enum(['started', 'completed', 'failed', 'cancelled']);

/**
 * Schema for import parameters stored in source metadata
 */
export const DataImportParamsSchema = z.object({
  address: z.string().optional(),
  csvDirectories: z.array(z.string()).optional(),
  exchangeCredentials: z.record(z.string(), z.unknown()).optional(),
  providerName: z.string().optional(),
});

/**
 * Schema for import session metadata
 * Provides blockchain-specific address context and import details
 */
export const SourceMetadataSchema = z
  .object({
    address: z.string().optional(),
    csvDirectories: z.array(z.string()).optional(),
    derivedAddresses: z.array(z.string()).optional(),
    importedAt: z.number().optional(),
    importParams: DataImportParamsSchema.optional(),
  })
  .catchall(z.unknown());

/**
 * Schema for import result metadata
 * Flexible structure for storing arbitrary import result data
 */
export const ImportResultMetadataSchema = z.record(z.string(), z.unknown());

/**
 * Schema for source parameters identifying the wallet/account
 */
export const SourceParamsSchema = z.union([
  z.object({
    exchange: z.string(),
  }),
  z.object({
    blockchain: z.string(),
    address: z.string(),
  }),
]);

/**
 * Schema for balance discrepancy details
 */
export const BalanceDiscrepancySchema = z.object({
  asset: CurrencySchema,
  calculated: z.string(),
  difference: z.string(),
  live: z.string(),
});

/**
 * Balance verification status schema - match/mismatch/unavailable states
 */
export const BalanceVerificationStatusSchema = z.enum(['match', 'mismatch', 'unavailable']);

/**
 * Balance command status schema - overall command result status
 */
export const BalanceCommandStatusSchema = z.enum(['success', 'warning', 'failed']);

/**
 * Schema for balance verification result
 */
export const BalanceVerificationSchema = z.object({
  calculated_balance: z.record(z.string(), z.string()),
  discrepancies: z.array(BalanceDiscrepancySchema).optional(),
  live_balance: z.record(z.string(), z.string()).optional(),
  status: BalanceVerificationStatusSchema,
  suggestions: z.array(z.string()).optional(),
  verified_at: z.string(),
});

/**
 * Schema for verification metadata stored in session
 */
export const VerificationMetadataSchema = z.object({
  current_balance: z.record(z.string(), z.string()),
  last_verification: BalanceVerificationSchema,
  source_params: SourceParamsSchema,
});

/**
 * Schema for data source domain model
 * Represents a complete import session with all metadata
 */
export const DataSourceSchema = z.object({
  id: z.number(),
  sourceId: z.string(),
  sourceType: SourceTypeSchema,
  status: DataSourceStatusSchema,
  startedAt: z.date(),
  completedAt: z.date().optional(),
  createdAt: z.date(),
  updatedAt: z.date().optional(),
  durationMs: z.number().optional(),
  errorMessage: z.string().optional(),
  errorDetails: z.unknown().optional(),
  importParams: DataImportParamsSchema,
  importResultMetadata: ImportResultMetadataSchema,
  lastBalanceCheckAt: z.date().optional(),
  verificationMetadata: VerificationMetadataSchema.optional(),
  // Map of cursors per operation type (e.g., 'normal', 'internal', 'token' for blockchains
  // or 'trade', 'deposit', 'withdrawal' for exchanges)
  lastCursor: z.record(z.string(), CursorStateSchema).optional(),
});

/**
 * Type exports inferred from schemas
 */
export type SourceType = z.infer<typeof SourceTypeSchema>;
export type DataSourceStatus = z.infer<typeof DataSourceStatusSchema>;
export type DataImportParams = z.infer<typeof DataImportParamsSchema>;
export type SourceMetadata = z.infer<typeof SourceMetadataSchema>;
export type ImportResultMetadata = z.infer<typeof ImportResultMetadataSchema>;
export type SourceParams = z.infer<typeof SourceParamsSchema>;
export type BalanceDiscrepancy = z.infer<typeof BalanceDiscrepancySchema>;
export type BalanceVerificationStatus = z.infer<typeof BalanceVerificationStatusSchema>;
export type BalanceCommandStatus = z.infer<typeof BalanceCommandStatusSchema>;
export type BalanceVerification = z.infer<typeof BalanceVerificationSchema>;
export type VerificationMetadata = z.infer<typeof VerificationMetadataSchema>;
export type DataSource = z.infer<typeof DataSourceSchema>;<|MERGE_RESOLUTION|>--- conflicted
+++ resolved
@@ -1,10 +1,7 @@
 import { z } from 'zod';
 
-<<<<<<< HEAD
 import { CurrencySchema } from './money.js';
-=======
 import { CursorStateSchema } from './cursor.js';
->>>>>>> bfe2a4b1
 
 /**
  * Source type schema - blockchain or exchange
