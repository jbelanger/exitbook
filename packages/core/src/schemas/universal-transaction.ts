--- conflicted
+++ resolved
@@ -167,22 +167,10 @@
  * - 'other': Edge cases (penalties, staking commissions, etc.)
  *
  * SETTLEMENT (How the fee is paid):
-<<<<<<< HEAD
- *
- * - 'on-chain': Fee paid as part of the blockchain transaction
- *   → For UTXO chains (Bitcoin): Results in netAmount < grossAmount
- *     Example: Send 2 BTC with 0.0004 fee → gross=2.0, net=1.9996
- *   → For Account chains (Ethereum/Solana): Fee paid separately from transfer
- *     Example: Send 2 ETH with 0.0001 gas → gross=2.0, net=2.0
- *   → For Platform fees carved from transfer (Coinbase): Results in netAmount < grossAmount
- *     Example: Withdraw 18 UNI with 0.164 fee → gross=18, net=17.836
- *   → See AssetMovementSchema decision tree for when netAmount differs
-=======
  * - 'on-chain': Fee is carved out of inputs/transfer BEFORE netting (UTXO chains only)
  *   → Results in netAmount < grossAmount OR grossAmount includes the fee
  *   → Example: Bitcoin miner fee (paid from inputs, not from transfer itself)
  *   → Balance impact: already included in grossAmount calculation
->>>>>>> 90475947
  *
  * - 'balance': Fee is paid separately from the account balance
  *   → Transfer/movement happens at full grossAmount (netAmount = grossAmount)
@@ -196,13 +184,6 @@
  *
  * BLOCKCHAIN TYPE PATTERNS:
  *
-<<<<<<< HEAD
- * | scope='network' + settlement='on-chain'  | ✅ Gas fees (Bitcoin: reduces net, Ethereum: doesn't reduce net)
- * | scope='platform' + settlement='on-chain' | ✅ Coinbase withdrawal fee carved from transfer (reduces net)
- * | scope='platform' + settlement='balance'  | ✅ Kraken withdrawal fee (separate ledger entry)
- * | scope='network'  + settlement='balance'  | ✅ Exchange pays gas on your behalf (rare)
- * | scope='tax'      + settlement='balance'  | ✅ FATCA withholding (separate deduction)
-=======
  * UTXO Chains (Bitcoin):
  * | scope='network' + settlement='on-chain' | ✅ Miner fee carved from inputs (grossAmount includes fee)
  *
@@ -213,7 +194,6 @@
  * | scope='platform' + settlement='balance' | ✅ Withdrawal/trading fees (separate ledger entry)
  * | scope='platform' + settlement='on-chain' | ✅ Platform fee carved from transfer (rare, e.g., Coinbase UNI)
  * | scope='tax'      + settlement='balance' | ✅ FATCA withholding (separate deduction)
->>>>>>> 90475947
  *
  * DOWNSTREAM USAGE:
  *
@@ -226,16 +206,9 @@
  * - Fees increase what you paid to acquire the asset
  *
  * For Balance Calculation (balance-calculator.ts):
-<<<<<<< HEAD
- * - Add inflow.grossAmount (total balance increase)
- * - Subtract outflow.netAmount when available, otherwise outflow.grossAmount (reflects settled movement)
- * - Deduct every fee amount regardless of settlement type
- * - NOTE: Ensure legacy data populates netAmount; otherwise fallback to grossAmount handles it
-=======
  * - UTXO chains (settlement='on-chain'): Deduct grossAmount (fee embedded), skip fee subtraction
  * - Account-based chains (settlement='balance'): Deduct grossAmount + fee amount separately
  * - This ensures accurate balance tracking across different blockchain architectures
->>>>>>> 90475947
  */
 export const FeeMovementSchema = z.object({
   asset: z.string().min(1, 'Asset must not be empty'),
