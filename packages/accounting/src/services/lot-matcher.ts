import { Currency, type AssetMovement, type UniversalTransaction } from '@exitbook/core';
import type { TransactionRepository } from '@exitbook/data';
import { getLogger } from '@exitbook/shared-logger';
import { Decimal } from 'decimal.js';
import { err, ok, type Result } from 'neverthrow';
import { v4 as uuidv4 } from 'uuid';

import { createAcquisitionLot } from '../domain/lot.js';
import type { AcquisitionLot, LotDisposal, LotTransfer } from '../domain/schemas.js';
import { LinkIndex } from '../linking/link-index.js';
import type { TransactionLink } from '../linking/types.js';
import type { TransactionLinkRepository } from '../persistence/transaction-link-repository.js';

import {
  buildAcquisitionLotFromInflow,
  buildDependencyGraph,
  buildTransferMetadata,
  calculateInheritedCostBasis,
  calculateNetProceeds,
  calculateTargetCostBasis,
  calculateTransferDisposalAmount,
  collectFiatFees,
  extractCryptoFee,
  filterTransactionsWithoutPrices,
  getVarianceTolerance,
  groupTransactionsByAsset,
  sortWithLogicalOrdering,
  validateOutflowFees,
  validateTransferVariance,
} from './lot-matcher-utils.js';
import type { ICostBasisStrategy } from './strategies/base-strategy.js';

/**
 * Configuration for lot matching
 */
export interface LotMatcherConfig {
  /** Calculation ID to associate lots with */
  calculationId: string;
  /** Cost basis strategy to use (FIFO, LIFO, etc.) */
  strategy: ICostBasisStrategy;
  /** Jurisdiction configuration for tax policy (required for transfer handling) */
  jurisdiction?:
    | {
        sameAssetTransferFeePolicy: 'disposal' | 'add-to-basis';
      }
    | undefined;
  /** Optional variance tolerance override */
  varianceTolerance?: { error: number; warn: number } | undefined;
}

/**
 * Result of lot matching for a single asset
 */
export interface AssetLotMatchResult {
  /** Asset symbol */
  asset: string;
  /** Acquisition lots created */
  lots: AcquisitionLot[];
  /** Disposals matched to lots */
  disposals: LotDisposal[];
  /** Lot transfers (for cross-transaction cost basis tracking) */
  lotTransfers: LotTransfer[];
}

/**
 * Result of lot matching across all assets
 */
export interface LotMatchResult {
  /** Results grouped by asset */
  assetResults: AssetLotMatchResult[];
  /** Total number of acquisition lots created */
  totalLotsCreated: number;
  /** Total number of disposals processed */
  totalDisposalsProcessed: number;
  /** Total number of transfers processed */
  totalTransfersProcessed: number;
}

/**
 * LotMatcher - Matches disposal transactions to acquisition lots using a specified strategy
 *
 * This service:
 * 1. Groups transactions by asset
 * 2. Creates acquisition lots from inflow transactions
 * 3. Matches outflow transactions (disposals) to acquisition lots using the specified strategy
 * 4. Returns lots and disposals for storage
 *
 * Note: Transactions must have priceAtTxTime populated on all movements before matching.
 */
export class LotMatcher {
  private readonly logger = getLogger('LotMatcher');

  constructor(
    private readonly transactionRepository?: TransactionRepository | undefined,
    private readonly linkRepository?: TransactionLinkRepository | undefined
  ) {}

  /**
   * Match transactions to create acquisition lots and disposals
   *
   * @param transactions - List of transactions to process (must have prices populated)
   * @param config - Matching configuration
   * @returns Result containing lots and disposals grouped by asset
   */
  async match(transactions: UniversalTransaction[], config: LotMatcherConfig): Promise<Result<LotMatchResult, Error>> {
    try {
      // Validate all transactions have prices
      const missingPrices = filterTransactionsWithoutPrices(transactions);
      if (missingPrices.length > 0) {
        return err(
          new Error(
            `Cannot calculate cost basis: ${missingPrices.length} transactions missing price data. ` +
              `Transaction IDs: ${missingPrices.map((t) => t.id).join(', ')}`
          )
        );
      }

      // Load confirmed transaction links (≥95% confidence) if repository is available
      let confirmedLinks: TransactionLink[] = [];
      if (this.linkRepository) {
        const linksResult = await this.linkRepository.findAll('confirmed');
        if (linksResult.isErr()) {
          return err(linksResult.error);
        }
        confirmedLinks = linksResult.value.filter((link) => link.confidenceScore.gte(0.95));
        this.logger.debug({ linkCount: confirmedLinks.length }, 'Loaded confirmed transaction links for lot matching');
      }

      // Sort transactions with logical ordering (respecting transfer dependencies)
      const sortedTransactions =
        confirmedLinks.length > 0
          ? this.sortTransactionsWithLogicalOrdering(transactions, confirmedLinks)
          : [...transactions].sort((a, b) => new Date(a.datetime).getTime() - new Date(b.datetime).getTime());

      // Build link index for efficient lookup during matching
      const linkIndex = new LinkIndex(confirmedLinks);

      // Group transactions by asset
      const transactionsByAsset = groupTransactionsByAsset(sortedTransactions);

      // Process each asset separately
      const assetResults: AssetLotMatchResult[] = [];

      for (const [asset, assetTransactions] of transactionsByAsset) {
        const result = await this.matchAsset(asset, assetTransactions, config, linkIndex);
        if (result.isErr()) {
          return err(result.error);
        }
        assetResults.push(result.value);
      }

      // Calculate totals
      const totalLotsCreated = assetResults.reduce((sum, r) => sum + r.lots.length, 0);
      const totalDisposalsProcessed = assetResults.reduce((sum, r) => sum + r.disposals.length, 0);
      const totalTransfersProcessed = assetResults.reduce((sum, r) => sum + r.lotTransfers.length, 0);

      return ok({
        assetResults,
        totalLotsCreated,
        totalDisposalsProcessed,
        totalTransfersProcessed,
      });
    } catch (error) {
      return err(error instanceof Error ? error : new Error(String(error)));
    }
  }

  /**
   * Match transactions for a single asset
   */
  private async matchAsset(
    asset: string,
    transactions: UniversalTransaction[],
    config: LotMatcherConfig,
    linkIndex: LinkIndex
  ): Promise<Result<AssetLotMatchResult, Error>> {
    try {
      const lots: AcquisitionLot[] = [];
      const disposals: LotDisposal[] = [];
      const lotTransfers: LotTransfer[] = [];

      // Skip fiat currencies - we only track cost basis for crypto assets
      const assetCurrency = Currency.create(asset);
      if (assetCurrency.isFiat()) {
        return ok({
          asset,
          lots: [],
          disposals: [],
          lotTransfers: [],
        });
      }

      // Process each transaction (already sorted with logical ordering in match())
      for (const tx of transactions) {
        // Check outflows (disposals or transfer sources)
        const outflows = tx.movements.outflows || [];
        for (const outflow of outflows) {
          if (outflow.asset === asset) {
            // Check if this outflow is part of a confirmed transfer
            // Use netAmount for link matching (link index stores net values from convertToCandidates)
            const link = linkIndex.findBySource(tx.id, outflow.asset, outflow.netAmount ?? outflow.grossAmount);

            if (link) {
              // Handle transfer source
              const transferResult = this.handleTransferSource(tx, outflow, link, lots, config, config.calculationId);
              if (transferResult.isErr()) {
                return err(transferResult.error);
              }
              lotTransfers.push(...transferResult.value.transfers);
              disposals.push(...transferResult.value.disposals);
              linkIndex.consumeSourceLink(link);
            } else {
              // Handle regular disposal
              const result = this.matchOutflowToLots(tx, outflow, lots, config);
              if (result.isErr()) {
                return err(result.error);
              }
              disposals.push(...result.value);
            }
          }
        }

        // Check inflows (acquisitions or transfer targets)
        const inflows = tx.movements.inflows || [];
        const assetInflows = inflows.filter((inflow) => inflow.asset === asset);

        if (assetInflows.length > 0) {
          // Check if this transaction is a transfer target
          const link = linkIndex.findByTarget(tx.id, asset);

          if (link) {
            // Aggregate all inflows of this asset for transfer targets
            // Use netAmount for consistency with link.targetAmount (net received amount)
            const totalAmount = assetInflows.reduce(
              (sum, inflow) => sum.plus(inflow.netAmount ?? inflow.grossAmount),
              new Decimal(0)
            );

            // Use first inflow as template with aggregated amount
            const aggregatedInflow: AssetMovement = {
              ...assetInflows[0]!,
              grossAmount: totalAmount,
            };

            // Handle transfer target with aggregated amount
            const lotResult = await this.handleTransferTarget(tx, aggregatedInflow, link, lotTransfers, config);
            if (lotResult.isErr()) {
              return err(lotResult.error);
            }
            lots.push(lotResult.value);
            linkIndex.consumeTargetLink(link);
          } else {
            // Handle each inflow as regular acquisition
            for (const inflow of assetInflows) {
              const lotResult = buildAcquisitionLotFromInflow(
                tx,
                inflow,
                config.calculationId,
                config.strategy.getName()
              );
              if (lotResult.isErr()) {
                return err(lotResult.error);
              }
              lots.push(lotResult.value);
            }
          }
        }
      }

      return ok({
        asset,
        lots,
        disposals,
        lotTransfers,
      });
    } catch (error) {
      return err(error instanceof Error ? error : new Error(String(error)));
    }
  }

  private sortTransactionsWithLogicalOrdering(
    transactions: UniversalTransaction[],
    links: TransactionLink[]
  ): UniversalTransaction[] {
    const dependencyGraph = buildDependencyGraph(links);
    return sortWithLogicalOrdering(transactions, dependencyGraph);
  }

  /**
   * Match an outflow (disposal) to existing acquisition lots
   */
  private matchOutflowToLots(
    transaction: UniversalTransaction,
    outflow: AssetMovement,
    allLots: AcquisitionLot[],
    config: LotMatcherConfig
  ): Result<LotDisposal[], Error> {
    try {
      // Find open lots for this asset
      const openLots = allLots.filter(
        (lot) => lot.asset === outflow.asset && (lot.status === 'open' || lot.status === 'partially_disposed')
      );

      // Calculate net proceeds after fees
      const proceedsResult = calculateNetProceeds(transaction, outflow);
      if (proceedsResult.isErr()) {
        return err(proceedsResult.error);
      }
      const { proceedsPerUnit } = proceedsResult.value;

      // Create disposal request
      const disposal = {
        transactionId: transaction.id,
        asset: outflow.asset,
        quantity: outflow.grossAmount,
        date: new Date(transaction.datetime),
        proceedsPerUnit,
      };

      // Use strategy to match disposal to lots
      try {
        const lotDisposals = config.strategy.matchDisposal(disposal, openLots);

        // Update lot statuses and remaining quantities
        for (const lotDisposal of lotDisposals) {
          const lot = allLots.find((l) => l.id === lotDisposal.lotId);
          if (!lot) {
            return err(new Error(`Lot ${lotDisposal.lotId} not found`));
          }

          // Update remaining quantity
          lot.remainingQuantity = lot.remainingQuantity.minus(lotDisposal.quantityDisposed);

          // Update status
          if (lot.remainingQuantity.isZero()) {
            lot.status = 'fully_disposed';
          } else if (lot.remainingQuantity.lt(lot.quantity)) {
            lot.status = 'partially_disposed';
          }

          lot.updatedAt = new Date();
        }

        return ok(lotDisposals);
      } catch (error) {
        return err(error instanceof Error ? error : new Error(String(error)));
      }
    } catch (error) {
      return err(error instanceof Error ? error : new Error(String(error)));
    }
  }

  private handleTransferSource(
    tx: UniversalTransaction,
    outflow: AssetMovement,
    link: TransactionLink,
    lots: AcquisitionLot[],
    config: LotMatcherConfig,
    calculationId: string
  ): Result<{ disposals: LotDisposal[]; transfers: LotTransfer[] }, Error> {
    // Use netAmount for transfer validation (already accounts for on-chain fees)
    // Per ADR-005: netAmount = grossAmount - on-chain fees
    // Platform fees (settlement='balance') don't affect the on-chain transfer amount
    const netTransferAmount = outflow.netAmount ?? outflow.grossAmount;

    // Calculate fee for THIS specific outflow
    // When netAmount is provided, the fee is implicit: grossAmount - netAmount
    // This handles batched transactions correctly (each outflow has its share of the fee)
    const outflowFeeAmount = outflow.grossAmount.minus(netTransferAmount);

    // Get price for the fee from transaction-level fees (if available)
    const cryptoFeeResult = extractCryptoFee(tx, outflow.asset);
    if (cryptoFeeResult.isErr()) {
      return err(cryptoFeeResult.error);
    }
    const txLevelCryptoFee = cryptoFeeResult.value;

    // Use the outflow-specific fee amount, but preserve price and type info from transaction
    const cryptoFee = {
      amount: outflowFeeAmount,
      feeType: txLevelCryptoFee.feeType,
      priceAtTxTime: txLevelCryptoFee.priceAtTxTime,
    };

<<<<<<< HEAD
    // Validate that the outflow fee amount is consistent with transaction-level fees
    // This catches cases where netAmount has excessive variance (hidden fees, data errors)
    // For batched transactions, compare against this outflow's proportional share of the fee
    if (outflow.netAmount !== undefined && txLevelCryptoFee.amount.gt(0)) {
      const sameAssetOutflows = tx.movements.outflows?.filter((o) => o.asset === outflow.asset) || [];
      const totalGrossAmount = sameAssetOutflows.reduce((sum, o) => sum.plus(o.grossAmount), new Decimal(0));
=======
    // Validate that netAmount matches grossAmount minus on-chain fees
    // Detects hidden/undeclared fees
    const feeValidationResult = validateOutflowFees(outflow, tx, tx.source, tx.id, config.varianceTolerance);
    if (feeValidationResult.isErr()) {
      return err(feeValidationResult.error);
    }

    // Use netAmount for transfer validation (already accounts for on-chain fees)
    // Per ADR-005: netAmount = grossAmount - on-chain fees
    // Platform fees (settlement='balance') don't affect the on-chain transfer amount
    const netTransferAmount = outflow.netAmount ?? outflow.grossAmount;
>>>>>>> 90475947

      // Calculate this outflow's proportional share of the total transaction fee
      const outflowShare = outflow.grossAmount.dividedBy(totalGrossAmount);
      const expectedOutflowFee = txLevelCryptoFee.amount.times(outflowShare);

      // Calculate hidden fee as percentage of transfer amount (not fee amount)
      // This aligns with exchange variance tolerances which are based on transfer amounts
      const hiddenFee = outflowFeeAmount.minus(expectedOutflowFee).abs();
      const hiddenFeePct = netTransferAmount.isZero()
        ? new Decimal(0)
        : hiddenFee.dividedBy(netTransferAmount).times(100);

      const tolerance = getVarianceTolerance(tx.source, config.varianceTolerance);

      if (hiddenFeePct.gt(tolerance.error)) {
        return err(
          new Error(
            `Outflow fee validation failed at tx ${tx.id}: ` +
              `netAmount implies ${outflowFeeAmount.toFixed()} ${outflow.asset} in fees, ` +
              `but expected ${expectedOutflowFee.toFixed()} ${outflow.asset} ` +
              `(hidden fee: ${hiddenFee.toFixed()} ${outflow.asset}, ${hiddenFeePct.toFixed(2)}% of transfer amount). ` +
              `Exceeds error threshold of ${tolerance.error.toFixed()}%. ` +
              `Likely hidden fees or data quality issue.`
          )
        );
      }

      // Warn if hidden fee percentage exceeds warning threshold (but within error threshold)
      if (hiddenFeePct.gt(tolerance.warn)) {
        this.logger.warn(
          {
            txId: tx.id,
            asset: outflow.asset,
            impliedFee: outflowFeeAmount.toFixed(),
            expectedFee: expectedOutflowFee.toFixed(),
            hiddenFee: hiddenFee.toFixed(),
            hiddenFeePct: hiddenFeePct.toFixed(2),
          },
          `Hidden fee (${hiddenFeePct.toFixed(2)}% of transfer) exceeds warning threshold. ` +
            `netAmount implies ${outflowFeeAmount.toFixed()} ${outflow.asset} in fees, ` +
            `but transaction reports ${expectedOutflowFee.toFixed()} ${outflow.asset}. ` +
            `Possible hidden fees or incomplete fee metadata.`
        );
      }
    }

    // Validate transfer variance between source and target
    const varianceResult = validateTransferVariance(
      netTransferAmount,
      link.targetAmount,
      tx.source,
      tx.id,
      outflow.asset,
      config.varianceTolerance
    );
    if (varianceResult.isErr()) {
      return err(varianceResult.error);
    }

    const { tolerance, variancePct } = varianceResult.value;

    if (variancePct.gt(tolerance.warn)) {
      this.logger.warn(
        {
          txId: tx.id,
          asset: outflow.asset,
          variancePct: variancePct.toFixed(2),
          netTransferAmount: netTransferAmount.toFixed(),
          linkTargetAmount: link.targetAmount.toFixed(),
          source: tx.source,
        },
        `Transfer variance (${variancePct.toFixed(2)}%) exceeds warning threshold (${tolerance.warn.toFixed()}%). ` +
          `Possible hidden fees or incomplete fee metadata. Review exchange fee policies.`
      );
    }

    const openLots = lots.filter((lot) => lot.asset === outflow.asset && lot.remainingQuantity.gt(0));

    if (!config.jurisdiction) {
      return err(new Error('Jurisdiction configuration is required for handling transfer sources'));
    }

    const feePolicy = config.jurisdiction.sameAssetTransferFeePolicy;
    const { amountToMatch } = calculateTransferDisposalAmount(outflow, cryptoFee, feePolicy);

    const disposal = {
      transactionId: tx.id,
      asset: outflow.asset,
      quantity: amountToMatch,
      date: new Date(tx.datetime),
      proceedsPerUnit: new Decimal(0),
    };

    const lotDisposals = config.strategy.matchDisposal(disposal, openLots);

    let cryptoFeeUsdValue: Decimal | undefined = undefined;
    if (cryptoFee.amount.gt(0) && feePolicy === 'add-to-basis') {
      if (!cryptoFee.priceAtTxTime) {
        this.logger.warn(
          {
            txId: tx.id,
            linkId: link.id,
            asset: outflow.asset,
            feeAmount: cryptoFee.amount.toFixed(),
            date: tx.datetime,
          },
          'Crypto fee missing price for add-to-basis policy. Fee will not be added to cost basis. ' +
            'Run "prices enrich" to populate missing prices.'
        );
        cryptoFeeUsdValue = undefined;
      } else {
        cryptoFeeUsdValue = cryptoFee.amount.times(cryptoFee.priceAtTxTime.price.amount);
      }
    }

    const transfers: LotTransfer[] = [];
    const quantityToTransfer = netTransferAmount;

    for (const lotDisposal of lotDisposals) {
      // Build metadata for crypto fees if using add-to-basis policy
      const metadata = cryptoFeeUsdValue
        ? buildTransferMetadata(
            { ...cryptoFee, priceAtTxTime: cryptoFee.priceAtTxTime },
            feePolicy,
            lotDisposal.quantityDisposed,
            amountToMatch
          )
        : undefined;

      const lot = lots.find((l) => l.id === lotDisposal.lotId);
      if (!lot) {
        return err(new Error(`Lot ${lotDisposal.lotId} not found`));
      }

      transfers.push({
        id: uuidv4(),
        calculationId,
        sourceLotId: lotDisposal.lotId,
        linkId: link.id,
        quantityTransferred: lotDisposal.quantityDisposed.times(quantityToTransfer.dividedBy(amountToMatch)),
        costBasisPerUnit: lot.costBasisPerUnit,
        sourceTransactionId: tx.id,
        targetTransactionId: link.targetTransactionId,
        metadata,
        createdAt: new Date(),
      });

      lot.remainingQuantity = lot.remainingQuantity.minus(lotDisposal.quantityDisposed);

      if (lot.remainingQuantity.isZero()) {
        lot.status = 'fully_disposed';
      } else if (lot.remainingQuantity.lt(lot.quantity)) {
        lot.status = 'partially_disposed';
      }

      lot.updatedAt = new Date();
    }

    const disposals: LotDisposal[] = [];

    if (cryptoFee.amount.gt(0) && feePolicy === 'disposal') {
      const feeDisposal = {
        transactionId: tx.id,
        asset: outflow.asset,
        quantity: cryptoFee.amount,
        date: new Date(tx.datetime),
        proceedsPerUnit: cryptoFee.priceAtTxTime?.price.amount ?? new Decimal(0),
      };

      const feeDisposals = config.strategy.matchDisposal(feeDisposal, openLots);

      for (const lotDisposal of feeDisposals) {
        const lot = lots.find((l) => l.id === lotDisposal.lotId);
        if (!lot) {
          return err(new Error(`Lot ${lotDisposal.lotId} not found`));
        }

        lot.remainingQuantity = lot.remainingQuantity.minus(lotDisposal.quantityDisposed);

        if (lot.remainingQuantity.isZero()) {
          lot.status = 'fully_disposed';
        } else if (lot.remainingQuantity.lt(lot.quantity)) {
          lot.status = 'partially_disposed';
        }

        lot.updatedAt = new Date();
        disposals.push(lotDisposal);
      }
    }

    return ok({ disposals, transfers });
  }

  /**
   * Handle transfer target - create acquisition lot with inherited cost basis
   *
   * When an inflow matches a transfer link, this creates a new acquisition lot
   * that inherits cost basis from the source lot transfers and adds fiat fees.
   */
  private async handleTransferTarget(
    tx: UniversalTransaction,
    inflow: AssetMovement,
    link: TransactionLink,
    lotTransfers: LotTransfer[],
    config: LotMatcherConfig
  ): Promise<Result<AcquisitionLot, Error>> {
    const transfers = lotTransfers.filter((t) => t.linkId === link.id);

    if (transfers.length === 0) {
      this.logger.error(
        {
          linkId: link.id,
          targetTxId: tx.id,
          sourceTxId: link.sourceTransactionId,
        },
        'No lot transfers found for link - source transaction may not have been processed'
      );
      return err(
        new Error(
          `No lot transfers found for link ${link.id} (target tx ${tx.id}). ` +
            `Source transaction ${link.sourceTransactionId} should have been processed first.`
        )
      );
    }

    // Calculate inherited cost basis from source lots
    const { totalCostBasis: inheritedCostBasis, transferredQuantity } = calculateInheritedCostBasis(transfers);

    const receivedQuantity = inflow.grossAmount;

    // Validate transfer variance
    const varianceResult = validateTransferVariance(
      transferredQuantity,
      receivedQuantity,
      tx.source,
      tx.id,
      inflow.asset,
      config.varianceTolerance
    );
    if (varianceResult.isErr()) {
      return err(varianceResult.error);
    }

    const { tolerance, variancePct } = varianceResult.value;

    if (variancePct.gt(tolerance.warn)) {
      this.logger.warn(
        {
          linkId: link.id,
          targetTxId: tx.id,
          variancePct: variancePct.toFixed(2),
          transferred: transferredQuantity.toFixed(),
          received: receivedQuantity.toFixed(),
        },
        `Transfer target variance (${variancePct.toFixed(2)}%) exceeds warning threshold. ` +
          `Possible fee discrepancy between source and target data.`
      );
    }

    if (!this.transactionRepository) {
      return err(new Error('TransactionRepository is required for handling transfer targets'));
    }

    const sourceTxResult = await this.transactionRepository.findById(link.sourceTransactionId);
    if (sourceTxResult.isErr()) {
      return err(sourceTxResult.error);
    }

    const sourceTx = sourceTxResult.value;
    if (!sourceTx) {
      return err(new Error(`Source transaction ${link.sourceTransactionId} not found`));
    }

    const fiatFeesResult = collectFiatFees(sourceTx, tx);
    if (fiatFeesResult.isErr()) {
      return err(fiatFeesResult.error);
    }

    const fiatFees = fiatFeesResult.value;

    // Warn about missing prices on fiat fees
    for (const fee of fiatFees) {
      if (!fee.priceAtTxTime) {
        this.logger.warn(
          {
            txId: fee.txId,
            linkId: link.id,
            feeAsset: fee.asset,
            feeAmount: fee.amount.toFixed(),
            date: fee.date,
          },
          'Fiat fee missing priceAtTxTime. Fee will not be added to cost basis. ' +
            'Run "prices enrich" to normalize fiat currencies to USD.'
        );
      }
    }

    // Calculate final cost basis including fiat fees
    const costBasisPerUnit = calculateTargetCostBasis(inheritedCostBasis, fiatFees, receivedQuantity);

    return ok(
      createAcquisitionLot({
        id: uuidv4(),
        calculationId: config.calculationId,
        acquisitionTransactionId: tx.id,
        asset: inflow.asset,
        quantity: receivedQuantity,
        costBasisPerUnit,
        method: config.strategy.getName(),
        transactionDate: new Date(tx.datetime),
      })
    );
  }
}<|MERGE_RESOLUTION|>--- conflicted
+++ resolved
@@ -382,14 +382,6 @@
       priceAtTxTime: txLevelCryptoFee.priceAtTxTime,
     };
 
-<<<<<<< HEAD
-    // Validate that the outflow fee amount is consistent with transaction-level fees
-    // This catches cases where netAmount has excessive variance (hidden fees, data errors)
-    // For batched transactions, compare against this outflow's proportional share of the fee
-    if (outflow.netAmount !== undefined && txLevelCryptoFee.amount.gt(0)) {
-      const sameAssetOutflows = tx.movements.outflows?.filter((o) => o.asset === outflow.asset) || [];
-      const totalGrossAmount = sameAssetOutflows.reduce((sum, o) => sum.plus(o.grossAmount), new Decimal(0));
-=======
     // Validate that netAmount matches grossAmount minus on-chain fees
     // Detects hidden/undeclared fees
     const feeValidationResult = validateOutflowFees(outflow, tx, tx.source, tx.id, config.varianceTolerance);
@@ -401,7 +393,6 @@
     // Per ADR-005: netAmount = grossAmount - on-chain fees
     // Platform fees (settlement='balance') don't affect the on-chain transfer amount
     const netTransferAmount = outflow.netAmount ?? outflow.grossAmount;
->>>>>>> 90475947
 
       // Calculate this outflow's proportional share of the total transaction fee
       const outflowShare = outflow.grossAmount.dividedBy(totalGrossAmount);
