--- conflicted
+++ resolved
@@ -1,8 +1,4 @@
-<<<<<<< HEAD
-import { Currency, getErrorMessage, wrapError, type ExternalTransaction } from '@exitbook/core';
-=======
-import { getErrorMessage, wrapError, type CursorState, type ExternalTransaction } from '@exitbook/core';
->>>>>>> bfe2a4b1
+import { Currency, getErrorMessage, wrapError, type CursorState, type ExternalTransaction } from '@exitbook/core';
 import * as ccxt from 'ccxt';
 import type { Result } from 'neverthrow';
 import { err, ok } from 'neverthrow';
