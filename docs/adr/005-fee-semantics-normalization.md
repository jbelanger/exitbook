--- conflicted
+++ resolved
@@ -147,54 +147,29 @@
 
 **Cost Basis:** Platform fee added to acquisition cost at destination.
 
-<<<<<<< HEAD
-#### 2. Ethereum Transfer (Network Fee, On-Chain) - **Account-Based Model**
-
-**IMPORTANT:** For account-based blockchains like Ethereum, gas fees are paid separately from transfers, NOT carved from the transfer amount itself. This differs from Bitcoin's UTXO model where fees are implicit.
-=======
 #### 2. Ethereum Transfer (Network Fee, Separate Payment)
->>>>>>> 90475947
 
 ```typescript
 {
   movements: {
     outflows: [{
       asset: 'ETH',
-<<<<<<< HEAD
-      grossAmount: '1.5000',          // Amount sent to recipient
-      netAmount: '1.5000'             // Full amount arrives (gas paid separately)
-=======
       grossAmount: '1.5000',
       netAmount: '1.5000'           // Recipient receives full amount
->>>>>>> 90475947
     }]
   },
   fees: [{
     asset: 'ETH',
     amount: '0.0010',
-<<<<<<< HEAD
-    scope: 'network',                  // Paid to validators
-    settlement: 'on-chain'             // Part of same transaction, but NOT carved from transfer
-=======
     scope: 'network',                // Paid to validators
     settlement: 'balance'            // Deducted separately from balance
->>>>>>> 90475947
   }]
 }
 ```
 
 **Reconciliation:** Source netAmount (1.5000) matches target netAmount (1.5000) ✓
-<<<<<<< HEAD
-
-**Balance Impact:** User's balance decreases by 1.5010 ETH total (1.5000 transfer + 0.0010 gas)
-
-**Cost Basis:** Network fee treated separately based on context (see cost-basis section below)
-
-**Note:** The `settlement='on-chain'` classification means the fee was paid as part of the same blockchain transaction, not that it was carved from the transfer amount. In Ethereum's account-based model, gas is debited separately from the transfer itself.
-=======
 
 **Cost Basis:** Network fee paid separately from transfer; balance calculator subtracts both transfer and fee.
->>>>>>> 90475947
 
 #### 3. Coinbase UNI Withdrawal (Platform Fee, On-Chain)
 
